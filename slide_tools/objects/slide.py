--- conflicted
+++ resolved
@@ -93,20 +93,13 @@
             self.microns_per_pixel = float(self.image.metadata["aperio"]["MPP"])
         elif SlideType.TIFF.value in self.image.metadata:
             if len(self.image.raw_metadata) > 0:
-<<<<<<< HEAD
-                props = xmltodict.parse(self.image.raw_metadata)["OME"]["Image"][
-                    "Pixels"
-                ]
-=======
                 props = xmltodict.parse(self.image.raw_metadata)["OME"]["Image"]["Pixels"]
->>>>>>> b5a245ee
                 is_mu = (props["@PhysicalSizeXUnit"] == "µm") and (
                     props["@PhysicalSizeYUnit"] == "µm"
                 )
                 is_equal = props["@PhysicalSizeX"] == props["@PhysicalSizeY"]
                 if is_mu and is_equal:
                     self.microns_per_pixel = float(props["@PhysicalSizeX"])
-<<<<<<< HEAD
 
                 if self.microns_per_pixel is None and raise_resolution:
                     raise RuntimeError(
@@ -114,10 +107,6 @@
                     )
 
         if self.microns_per_pixel is None and raise_resolution:
-=======
-                    
-        if raise_resolution and self.microns_per_pixel is None:
->>>>>>> b5a245ee
             raise NotImplementedError(
                 "Unknown WSI: Please add a way to extract microns_per_pixel for your WSI!"
             )
